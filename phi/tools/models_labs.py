--- conflicted
+++ resolved
@@ -47,9 +47,9 @@
         if not self.api_key:
             logger.error("MODELS_LAB_API_KEY not set. Please set the MODELS_LAB_API_KEY environment variable.")
 
-        self.register(self.generate_video)
+        self.register(self.generate_media)
 
-    def generate_video(self, agent: Agent, prompt: str) -> str:
+    def generate_media(self, agent: Agent, prompt: str) -> str:
         """Use this function to generate a video given a prompt.
 
         Args:
@@ -89,24 +89,18 @@
                 return f"Error: {result['error']}"
 
             eta = result["eta"]
-            video_url_links = result["future_links"]
-            logger.info(f"Video will be ready in {eta} seconds")
-            logger.info(f"Video URLs: {video_url_links}")
+            url_links = result["future_links"]
+            logger.info(f"Media will be ready in {eta} seconds")
+            logger.info(f"Media URLs: {url_links}")
 
             video_id = str(uuid4())
 
             logger.debug(f"Result: {result}")
-            for video_url in video_url_links:
-
-<<<<<<< HEAD
-                # Update the run response with the video URLs
-                agent.add_video(Video(id=video_id, url=video_url, eta=str(eta)))
-=======
+            for media_url in url_links:
                 if self.file_type == FileType.MP4:
-                    agent.add_video(Video(id=str(video_id), url=video_url, eta=str(eta)))
+                    agent.add_video(Video(id=str(video_id), url=media_url, eta=str(eta)))
                 elif self.file_type == FileType.GIF:
-                    agent.add_image(Image(id=str(video_id), url=video_url, eta=str(eta)))
->>>>>>> 2443c273
+                    agent.add_image(Image(id=str(video_id), url=media_url))
 
             if self.wait_for_completion and isinstance(eta, int):
                 video_ready = False
